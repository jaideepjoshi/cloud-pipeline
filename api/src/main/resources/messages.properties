--- conflicted
+++ resolved
@@ -391,10 +391,9 @@
 error.gcp.project.required=Project id must be specified for GCP region.
 error.gcp.ssh.key.required=Path to public SSH key must be specified for GCP region.
 error.gcp.impersonate.account=Impersonated account for temporary credentials must be specified.
-<<<<<<< HEAD
+
 error.gcp.storage.path.not.found=Google Storage path ''{0}'' for bucket ''{1}'' not found
 error.gcp.storage.path.already.exists=Google Storage path ''{0}'' for bucket ''{1}'' already exists
-=======
+
 error.gcp.instance.not.running=GCP instance ''{0}'' is not in active state. Current state: ''{1}''
 error.gcp.instance.not.found=Instance with label ''{0}'' not found!
->>>>>>> 0b863450
