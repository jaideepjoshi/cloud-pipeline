--- conflicted
+++ resolved
@@ -29,15 +29,8 @@
 import com.epam.pipeline.manager.cloud.commands.ClusterCommandService;
 import com.epam.pipeline.manager.execution.SystemParams;
 import com.epam.pipeline.manager.parallel.ParallelExecutorService;
-import com.epam.pipeline.manager.preference.PreferenceManager;
-import com.epam.pipeline.manager.preference.SystemPreferences;
 import com.epam.pipeline.manager.region.CloudRegionManager;
 import lombok.extern.slf4j.Slf4j;
-<<<<<<< HEAD
-=======
-import org.apache.commons.lang3.BooleanUtils;
-import org.apache.commons.lang3.StringUtils;
->>>>>>> 0a268b1e
 import org.springframework.beans.factory.annotation.Value;
 import org.springframework.stereotype.Service;
 
@@ -56,11 +49,6 @@
     private static final String AZURE_RESOURCE_GROUP = "AZURE_RESOURCE_GROUP";
     private final CommonCloudInstanceService instanceService;
     private final AzureVMService vmService;
-<<<<<<< HEAD
-=======
-    private final KubernetesManager kubernetesManager;
-    private final PreferenceManager preferenceManager;
->>>>>>> 0a268b1e
     private final CloudRegionManager cloudRegionManager;
     private final ParallelExecutorService executorService;
     private final ClusterCommandService commandService;
@@ -71,7 +59,6 @@
     private final CmdExecutor cmdExecutor = new CmdExecutor();
 
     public AzureInstanceService(final CommonCloudInstanceService instanceService,
-                                final PreferenceManager preferenceManager,
                                 final AzureVMService vmService,
                                 final CloudRegionManager regionManager,
                                 final ParallelExecutorService executorService,
@@ -82,7 +69,6 @@
                                 @Value("${cluster.azure.node.terminate.script}") final String nodeTerminateScript) {
         this.instanceService = instanceService;
         this.cloudRegionManager = regionManager;
-        this.preferenceManager = preferenceManager;
         this.vmService = vmService;
         this.executorService = executorService;
         this.commandService = commandService;
@@ -215,40 +201,4 @@
         envVars.put(AZURE_RESOURCE_GROUP, region.getResourceGroup());
         return envVars;
     }
-<<<<<<< HEAD
-=======
-
-    private String buildNodeUpCommand(final AzureRegion region, final Long runId, final RunInstance instance) {
-
-        final NodeUpCommand.NodeUpCommandBuilder commandBuilder = NodeUpCommand.builder()
-                .executable(AbstractClusterCommand.EXECUTABLE)
-                .script(nodeUpScript)
-                .runId(String.valueOf(runId))
-                .sshKey(region.getSshPublicKeyPath())
-                .instanceImage(instance.getNodeImage())
-                .instanceType(instance.getNodeType())
-                .instanceDisk(String.valueOf(instance.getEffectiveNodeDisk()))
-                .kubeIP(kubeMasterIP)
-                .kubeToken(kubeToken)
-                .region(region.getRegionCode());
-
-        final Boolean clusterSpotStrategy = instance.getSpot() == null
-                ? preferenceManager.getPreference(SystemPreferences.CLUSTER_SPOT)
-                : instance.getSpot();
-
-        if (BooleanUtils.isTrue(clusterSpotStrategy)) {
-            commandBuilder.isSpot(true);
-        }
-        return commandBuilder.build().getCommand();
-    }
-
-    private String buildNodeDownCommand(final Long runId) {
-        return RunIdArgCommand.builder()
-                .executable(AbstractClusterCommand.EXECUTABLE)
-                .script(nodeDownScript)
-                .runId(String.valueOf(runId))
-                .build()
-                .getCommand();
-    }
->>>>>>> 0a268b1e
 }