/*
 * Copyright 2017-2019 EPAM Systems, Inc. (https://www.epam.com/)
 *
 * Licensed under the Apache License, Version 2.0 (the "License");
 * you may not use this file except in compliance with the License.
 * You may obtain a copy of the License at
 *
 *     http://www.apache.org/licenses/LICENSE-2.0
 *
 * Unless required by applicable law or agreed to in writing, software
 * distributed under the License is distributed on an "AS IS" BASIS,
 * WITHOUT WARRANTIES OR CONDITIONS OF ANY KIND, either express or implied.
 * See the License for the specific language governing permissions and
 * limitations under the License.
 */

package com.epam.pipeline.manager.cluster.performancemonitoring;

import java.time.LocalDateTime;
import java.time.temporal.ChronoUnit;
import java.util.ArrayList;
import java.util.Collections;
import java.util.HashMap;
import java.util.List;
import java.util.Set;
import java.util.Map;
import java.util.Objects;
import java.util.Optional;
import java.util.function.Predicate;
import java.util.stream.Collectors;
import java.util.stream.Stream;
import javax.annotation.PostConstruct;

import com.epam.pipeline.entity.cluster.monitoring.ELKUsageMetric;
import com.epam.pipeline.manager.preference.PreferenceManager;
import com.epam.pipeline.manager.preference.SystemPreferences;
import lombok.extern.slf4j.Slf4j;
import org.apache.commons.lang3.tuple.ImmutablePair;
import org.apache.commons.lang3.tuple.Pair;
import org.apache.commons.math3.util.Precision;
import org.springframework.beans.factory.annotation.Autowired;
import org.springframework.boot.autoconfigure.condition.ConditionalOnProperty;
import org.springframework.scheduling.TaskScheduler;
import org.springframework.scheduling.annotation.Scheduled;
import org.springframework.stereotype.Service;

import com.epam.pipeline.common.MessageConstants;
import com.epam.pipeline.common.MessageHelper;
import com.epam.pipeline.dao.monitoring.MonitoringESDao;
import com.epam.pipeline.entity.cluster.InstanceType;
import com.epam.pipeline.entity.monitoring.IdleRunAction;
import com.epam.pipeline.entity.notification.NotificationSettings.NotificationType;
import com.epam.pipeline.entity.pipeline.PipelineRun;
import com.epam.pipeline.entity.utils.DateUtils;
import com.epam.pipeline.manager.cluster.InstanceOfferManager;
import com.epam.pipeline.manager.notification.NotificationManager;
import com.epam.pipeline.manager.pipeline.PipelineRunManager;
import com.epam.pipeline.manager.scheduling.AbstractSchedulingManager;
import io.reactivex.Observable;

/**
 *  A service component for monitoring resource usage.
 *  Polls cpu usage of running pipelines statistics from Kubernetes on a configured schedule.
 *
 *  Performs the following actions:
 *  If a pipeline's resource usage for a configured timeout is below a configured threshold,
 *  a notification will be sent. If resource usage is still low during a configured action timeout, one of configured
 *  actions will be taken: notify, force pause of force stop of a  run.
 */
@Service
@ConditionalOnProperty("monitoring.elasticsearch.url")
@Slf4j
public class ResourceMonitoringManager extends AbstractSchedulingManager {
    private static final int MILLIS = 1000;
    private static final double PERCENT = 100.0;
    private static final double ONE_THOUSANDTH = 0.001;
    private static final String UTILIZATION_LEVEL_LOW = "IDLED";
    private static final String UTILIZATION_LEVEL_HIGH = "PRESSURED";
    private static final String TRUE_VALUE_STRING = "true";

    private final PipelineRunManager pipelineRunManager;
    private final NotificationManager notificationManager;
    private final InstanceOfferManager instanceOfferManager;
    private final MonitoringESDao monitoringDao;
    private final MessageHelper messageHelper;

    @Autowired
    public ResourceMonitoringManager(PipelineRunManager pipelineRunManager,
                                     PreferenceManager preferenceManager,
                                     NotificationManager notificationManager,
                                     InstanceOfferManager instanceOfferManager,
                                     MonitoringESDao monitoringDao,
                                     TaskScheduler scheduler,
                                     MessageHelper messageHelper) {
        this.pipelineRunManager = pipelineRunManager;
        this.messageHelper = messageHelper;
        this.preferenceManager = preferenceManager;
        this.notificationManager = notificationManager;
        this.instanceOfferManager = instanceOfferManager;
        this.monitoringDao = monitoringDao;
        this.scheduler = scheduler;
    }

    private Map<String, InstanceType> instanceTypeMap = new HashMap<>();

    @PostConstruct
    public void init() {
        Observable<List<InstanceType>> instanceTypesObservable = instanceOfferManager.getAllInstanceTypesObservable();

        instanceTypesObservable.subscribe(instanceTypes -> instanceTypeMap = instanceTypes.stream()
                .collect(Collectors.toMap(InstanceType::getName, t -> t, (t1, t2) -> t1)));

        scheduleFixedDelaySecured(this::monitorResourceUsage, SystemPreferences.SYSTEM_RESOURCE_MONITORING_PERIOD,
                "Resource Usage Monitoring");
    }

    @Scheduled(cron = "0 0 0 ? * *")
    public void removeOldIndices() {
        monitoringDao.deleteIndices(preferenceManager.getPreference(
            SystemPreferences.SYSTEM_RESOURCE_MONITORING_STATS_RETENTION_PERIOD));
    }

    public void monitorResourceUsage() {
        List<PipelineRun> runs = pipelineRunManager.loadRunningPipelineRuns();
<<<<<<< HEAD

        final List<PipelineRun> runsToUpdateTags = processIdleRuns(runs);
        runsToUpdateTags.addAll(processOverloadedRuns(runs));
        pipelineRunManager.updateRunsTags(runsToUpdateTags);
=======
        processIdleRuns(runs);
        processOverloadedRuns(runs);
>>>>>>> 50265c35
    }

    private List<PipelineRun> processOverloadedRuns(final List<PipelineRun> runs) {
        final Map<String, PipelineRun> running = runs.stream()
                .filter(r -> {
                    final boolean hasNodeName = Objects.nonNull(r.getInstance())
                            && Objects.nonNull(r.getInstance().getNodeName());
                    if (!hasNodeName) {
                        log.debug("Pipeline with id: " + r.getId() + " has not node name.");
                    }
                    return hasNodeName;
                })
                .collect(Collectors.toMap(r -> r.getInstance().getNodeName(), r -> r));
        final int timeRange = preferenceManager.getPreference(SystemPreferences.SYSTEM_MONITORING_METRIC_TIME_RANGE);
        final Map<ELKUsageMetric, Double> thresholds = getThresholds();
        log.debug("Checking memory and disk stats for pipelines: " + String.join(", ", running.keySet()));

        final LocalDateTime now = DateUtils.nowUTC();
        final Map<ELKUsageMetric, Map<String, Double>> metrics = Stream.of(ELKUsageMetric.MEM, ELKUsageMetric.FS)
                .collect(Collectors.toMap(metric -> metric, metric ->
                        monitoringDao.loadMetrics(metric, running.keySet(),
                            now.minusMinutes(timeRange), now)));

        log.debug("memory and disk metrics received: " + metrics.entrySet().stream()
                .map(e -> e.getKey().getName() + ": { " + e.getValue().entrySet().stream()
                        .map(metric -> metric.getKey() + ":" + metric.getValue())
                        .collect(Collectors.joining(", ")) + " }"
                )
                .collect(Collectors.joining("; ")));

        final List<Pair<PipelineRun, Map<ELKUsageMetric, Double>>> runsToNotify = running.entrySet()
                .stream()
                .map(nodeAndRun -> matchRunAndMetrics(metrics, nodeAndRun))
                .filter(pod -> isPodUnderPressure(pod.getValue(), thresholds))
                .collect(Collectors.toList());

        final List<PipelineRun> runsToUpdateTags = getRunsToUpdatePressuredTags(running, runsToNotify);
        notificationManager.notifyHighResourceConsumingRuns(runsToNotify, NotificationType.HIGH_CONSUMED_RESOURCES);
<<<<<<< HEAD
        return runsToUpdateTags;
=======
        pipelineRunManager.updateRunsTags(runsToUpdateTags);
>>>>>>> 50265c35
    }

    private List<PipelineRun> getRunsToUpdatePressuredTags(final Map<String, PipelineRun> running,
                              final List<Pair<PipelineRun, Map<ELKUsageMetric, Double>>> runsToNotify) {
<<<<<<< HEAD
        final List<PipelineRun> listOfRunsToNotify = runsToNotify
                .parallelStream()
                .map(Pair::getLeft)
                .collect(Collectors.toList());
        final Predicate<PipelineRun> runToBeNotified = listOfRunsToNotify::contains;
        final Stream<PipelineRun> runsToAddTag = listOfRunsToNotify
                .parallelStream()
                .filter(this::hasNoPressuredTag)
                .map(this::addPressuredTagToRun);
        final Stream<PipelineRun> runsToRemoveTag = running.values()
                .parallelStream()
                .filter(runToBeNotified.negate())
                .filter(this::hasPressuredTag)
                .map(this::removePressuredTagFromRun);
        return Stream.concat(runsToAddTag, runsToRemoveTag).collect(Collectors.toList());
    }

    private boolean hasPressuredTag(final PipelineRun run) {
        final String tagToBeRemoved = run.getTags().get(UTILIZATION_LEVEL_HIGH);
        return tagToBeRemoved != null
                && tagToBeRemoved.equals(TRUE_VALUE_STRING);
    }

    private boolean hasNoPressuredTag(final PipelineRun run) {
        return run.getTags().get(UTILIZATION_LEVEL_HIGH) == null;
    }

    private PipelineRun removePressuredTagFromRun(final PipelineRun run) {
        run.getTags().remove(UTILIZATION_LEVEL_HIGH);
        return run;
    }

    private PipelineRun addPressuredTagToRun(final PipelineRun run) {
        run.getTags().put(UTILIZATION_LEVEL_HIGH, TRUE_VALUE_STRING);
        return run;
=======
        final Set<Long> listOfRunsIdToNotify = runsToNotify
                .parallelStream()
                .map(p -> p.getLeft().getId())
                .collect(Collectors.toSet());
        final Stream<PipelineRun> runsStream = running.values().parallelStream();
        final Predicate<PipelineRun> isToBeNotified = r -> listOfRunsIdToNotify.contains(r.getId());
        final Stream<PipelineRun> runsToAddTag = runsStream
                .filter(isToBeNotified)
                .map(r -> r.inverseTagForRun(UTILIZATION_LEVEL_HIGH, TRUE_VALUE_STRING));
        final Stream<PipelineRun> runsToRemoveTag = runsStream
                .filter(isToBeNotified.negate())
                .map(r -> r.inverseTagForRun(UTILIZATION_LEVEL_HIGH, TRUE_VALUE_STRING));
        return Stream.concat(runsToAddTag, runsToRemoveTag).collect(Collectors.toList());
>>>>>>> 50265c35
    }

    private Pair<PipelineRun, Map<ELKUsageMetric, Double>> matchRunAndMetrics(
            final Map<ELKUsageMetric, Map<String, Double>> metrics,
            final Map.Entry<String, PipelineRun> podAndRun) {
        final Map<ELKUsageMetric, Double> podMetrics = metrics.entrySet()
                .stream()
                .collect(HashMap::new,
                    (m, e) -> m.put(e.getKey(), e.getValue().get(podAndRun.getKey())),
                        Map::putAll);

        return new ImmutablePair<>(podAndRun.getValue(), podMetrics);
    }

    private boolean isPodUnderPressure(final Map<ELKUsageMetric, Double> podMetrics,
                                       final Map<ELKUsageMetric, Double> thresholds) {
        return thresholds.entrySet()
                .stream()
                .anyMatch(
                        metricThreshold -> {
                            Double podValue = podMetrics.get(metricThreshold.getKey());
                            return podValue != null && !Double.isInfinite(podValue) &&
                                    Precision.compareTo(podValue, metricThreshold.getValue(), ONE_THOUSANDTH) > 0;
                        }
                );
    }

    private Map<ELKUsageMetric, Double> getThresholds() {
        final HashMap<ELKUsageMetric, Double> result = new HashMap<>();
        result.put(ELKUsageMetric.MEM,
                preferenceManager.getPreference(SystemPreferences.SYSTEM_MEMORY_THRESHOLD_PERCENT) / PERCENT);
        result.put(ELKUsageMetric.FS,
                preferenceManager.getPreference(SystemPreferences.SYSTEM_DISK_THRESHOLD_PERCENT) / PERCENT);
        return result;
    }

    private List<PipelineRun> processIdleRuns(final List<PipelineRun> runs) {
        final Map<String, PipelineRun> running = runs.stream()
                .collect(Collectors.toMap(PipelineRun::getPodId, r -> r));

        final int idleTimeout = preferenceManager.getPreference(SystemPreferences.SYSTEM_MAX_IDLE_TIMEOUT_MINUTES);

        final Map<String, PipelineRun> notProlongedRuns = running.entrySet().stream()
                .filter(e -> Optional.ofNullable(e.getValue().getProlongedAtTime())
                        .map(timestamp -> DateUtils.nowUTC().isAfter(timestamp.plus(idleTimeout, ChronoUnit.MINUTES)))
                        .orElse(Boolean.FALSE))
                .collect(Collectors.toMap(Map.Entry::getKey, Map.Entry::getValue));

        log.debug("Checking cpu stats for pipelines: " + String.join(", ", notProlongedRuns.keySet()));

        final LocalDateTime now = DateUtils.nowUTC();
        final Map<String, Double> cpuMetrics = monitoringDao.loadMetrics(ELKUsageMetric.CPU,
                notProlongedRuns.keySet(), now.minusMinutes(idleTimeout), now);

        log.debug("CPU Metrics received: " + cpuMetrics.entrySet().stream().map(e -> e.getKey() + ":" + e.getValue())
            .collect(Collectors.joining(", ")));

        final double idleCpuLevel = preferenceManager.getPreference(
                SystemPreferences.SYSTEM_IDLE_CPU_THRESHOLD_PERCENT) / PERCENT;
        final int actionTimeout = preferenceManager.getPreference(
                SystemPreferences.SYSTEM_IDLE_ACTION_TIMEOUT_MINUTES);
        final IdleRunAction action = IdleRunAction.valueOf(preferenceManager
                .getPreference(SystemPreferences.SYSTEM_IDLE_ACTION));

<<<<<<< HEAD
        final List<PipelineRun> runsToUpdateTags = new ArrayList<>(running.size());
        final List<PipelineRun> runsToUpdate = processRuns(notProlongedRuns, cpuMetrics,
                idleCpuLevel, actionTimeout, action, runsToUpdateTags);
        pipelineRunManager.updatePipelineRunsLastNotification(runsToUpdate);
        return runsToUpdateTags;
    }

    private List<PipelineRun> processRuns(Map<String, PipelineRun> running, Map<String, Double> cpuMetrics,
                                          double idleCpuLevel, int actionTimeout, IdleRunAction action,
                                          List<PipelineRun> runsToUpdateTags) {
        List<PipelineRun> runsToUpdate = new ArrayList<>(running.size());
        List<Pair<PipelineRun, Double>> runsToNotify = new ArrayList<>(running.size());
=======
        processRuns(notProlongedRuns, cpuMetrics, idleCpuLevel, actionTimeout, action);
    }

    private void processRuns(Map<String, PipelineRun> running, Map<String, Double> cpuMetrics,
                                          double idleCpuLevel, int actionTimeout, IdleRunAction action) {
        List<PipelineRun> runsToUpdate = new ArrayList<>(running.size());
        List<Pair<PipelineRun, Double>> runsToNotify = new ArrayList<>(running.size());
        final List<PipelineRun> runsToUpdateTags = new ArrayList<>(running.size());
>>>>>>> 50265c35
        for (Map.Entry<String, PipelineRun> entry : running.entrySet()) {
            PipelineRun run = entry.getValue();
            if (run.isNonPause() || isClusterRun(run)) {
                continue;
            }
            Double metric = cpuMetrics.get(entry.getKey());
            if (metric != null) {
                InstanceType type = instanceTypeMap.getOrDefault(run.getInstance().getNodeType(),
                        InstanceType.builder().vCPU(1).build());
                double cpuUsageRate = metric / MILLIS / type.getVCPU();
                if (Precision.compareTo(cpuUsageRate, idleCpuLevel, ONE_THOUSANDTH) < 0) {
                    processIdleRun(run, actionTimeout, action, runsToNotify, runsToUpdate, cpuUsageRate);
<<<<<<< HEAD
                    if (run.getTags().put(UTILIZATION_LEVEL_LOW, TRUE_VALUE_STRING) == null) {
=======
                    if (run.addTag(UTILIZATION_LEVEL_LOW, TRUE_VALUE_STRING)) {
>>>>>>> 50265c35
                        runsToUpdateTags.add(run);
                    }
                } else if (run.getLastIdleNotificationTime() != null) { // No action is longer needed, clear timeout
                    run.setLastIdleNotificationTime(null);
<<<<<<< HEAD
                    final String tagToBeRemoved = run.getTags().remove(UTILIZATION_LEVEL_LOW);
                    if (tagToBeRemoved != null
                            && tagToBeRemoved.equals(TRUE_VALUE_STRING)) {
=======
                    if (run.removeTag(UTILIZATION_LEVEL_LOW, TRUE_VALUE_STRING)) {
>>>>>>> 50265c35
                        runsToUpdateTags.add(run);
                    }
                    runsToUpdate.add(run);
                }
            }
        }
        notificationManager.notifyIdleRuns(runsToNotify, NotificationType.IDLE_RUN);
        pipelineRunManager.updatePipelineRunsLastNotification(runsToUpdate);
        pipelineRunManager.updateRunsTags(runsToUpdateTags);
    }

    private void processIdleRun(PipelineRun run, int actionTimeout, IdleRunAction action,
                                List<Pair<PipelineRun, Double>> pipelinesToNotify, List<PipelineRun> runsToUpdate,
                                Double cpuUsageRate) {
        if (run.getLastIdleNotificationTime() == null) { // first notification - set notification time and notify
            run.setLastIdleNotificationTime(DateUtils.nowUTC());
            runsToUpdate.add(run);
            pipelinesToNotify.add(new ImmutablePair<>(run, cpuUsageRate));
            log.info(messageHelper.getMessage(MessageConstants.INFO_RUN_IDLE_NOTIFY, run.getPodId(), cpuUsageRate));
        } else { // run was already notified - we need to take some action
            performActionOnIdleRun(run, action, cpuUsageRate, actionTimeout, pipelinesToNotify, runsToUpdate);
        }
    }

    private void performActionOnIdleRun(PipelineRun run, IdleRunAction action, double cpuUsageRate, int actionTimeout,
                                        List<Pair<PipelineRun, Double>> pipelinesToNotify,
                                        List<PipelineRun> runsToUpdate) {
        if (run.getLastIdleNotificationTime().isBefore(DateUtils.nowUTC().minusMinutes(actionTimeout))) {
            log.info(messageHelper.getMessage(MessageConstants.INFO_RUN_IDLE_ACTION, run.getPodId(), cpuUsageRate,
                                                 action));
            switch (action) {
                case PAUSE:
                    if (run.getInstance().getSpot()) {
                        performNotify(run, cpuUsageRate, pipelinesToNotify);
                    } else {
                        performPause(run, cpuUsageRate);
                    }

                    break;
                case PAUSE_OR_STOP:
                    if (run.getInstance().getSpot()) {
                        performStop(run, cpuUsageRate);
                    } else {
                        performPause(run, cpuUsageRate);
                    }

                    break;
                case STOP:
                    performStop(run, cpuUsageRate);
                    break;
                default:
                    performNotify(run, cpuUsageRate, pipelinesToNotify);
            }

            runsToUpdate.add(run);
        }
    }

    private void performNotify(PipelineRun run, double cpuUsageRate,
                               List<Pair<PipelineRun, Double>> pipelinesToNotify) {
        run.setLastIdleNotificationTime(DateUtils.nowUTC());
        pipelinesToNotify.add(new ImmutablePair<>(run, cpuUsageRate));
    }

    private void performStop(PipelineRun run, double cpuUsageRate) {
        pipelineRunManager.stop(run.getId());
        notificationManager.notifyIdleRuns(Collections.singletonList(new ImmutablePair<>(run, cpuUsageRate)),
            NotificationType.IDLE_RUN_STOPPED);
    }

    private void performPause(PipelineRun run, double cpuUsageRate) {
        run.setLastIdleNotificationTime(null);
        pipelineRunManager.pauseRun(run.getId(), true);
        notificationManager.notifyIdleRuns(Collections.singletonList(new ImmutablePair<>(run, cpuUsageRate)),
            NotificationType.IDLE_RUN_PAUSED);
    }

    private boolean isClusterRun(final PipelineRun run) {
        return run.getNodeCount() != null && run.getNodeCount() != 0 || run.getParentRunId() != null;
    }
}<|MERGE_RESOLUTION|>--- conflicted
+++ resolved
@@ -122,18 +122,11 @@
 
     public void monitorResourceUsage() {
         List<PipelineRun> runs = pipelineRunManager.loadRunningPipelineRuns();
-<<<<<<< HEAD
-
-        final List<PipelineRun> runsToUpdateTags = processIdleRuns(runs);
-        runsToUpdateTags.addAll(processOverloadedRuns(runs));
-        pipelineRunManager.updateRunsTags(runsToUpdateTags);
-=======
         processIdleRuns(runs);
         processOverloadedRuns(runs);
->>>>>>> 50265c35
-    }
-
-    private List<PipelineRun> processOverloadedRuns(final List<PipelineRun> runs) {
+    }
+
+    private void processOverloadedRuns(final List<PipelineRun> runs) {
         final Map<String, PipelineRun> running = runs.stream()
                 .filter(r -> {
                     final boolean hasNodeName = Objects.nonNull(r.getInstance())
@@ -169,52 +162,11 @@
 
         final List<PipelineRun> runsToUpdateTags = getRunsToUpdatePressuredTags(running, runsToNotify);
         notificationManager.notifyHighResourceConsumingRuns(runsToNotify, NotificationType.HIGH_CONSUMED_RESOURCES);
-<<<<<<< HEAD
-        return runsToUpdateTags;
-=======
         pipelineRunManager.updateRunsTags(runsToUpdateTags);
->>>>>>> 50265c35
     }
 
     private List<PipelineRun> getRunsToUpdatePressuredTags(final Map<String, PipelineRun> running,
                               final List<Pair<PipelineRun, Map<ELKUsageMetric, Double>>> runsToNotify) {
-<<<<<<< HEAD
-        final List<PipelineRun> listOfRunsToNotify = runsToNotify
-                .parallelStream()
-                .map(Pair::getLeft)
-                .collect(Collectors.toList());
-        final Predicate<PipelineRun> runToBeNotified = listOfRunsToNotify::contains;
-        final Stream<PipelineRun> runsToAddTag = listOfRunsToNotify
-                .parallelStream()
-                .filter(this::hasNoPressuredTag)
-                .map(this::addPressuredTagToRun);
-        final Stream<PipelineRun> runsToRemoveTag = running.values()
-                .parallelStream()
-                .filter(runToBeNotified.negate())
-                .filter(this::hasPressuredTag)
-                .map(this::removePressuredTagFromRun);
-        return Stream.concat(runsToAddTag, runsToRemoveTag).collect(Collectors.toList());
-    }
-
-    private boolean hasPressuredTag(final PipelineRun run) {
-        final String tagToBeRemoved = run.getTags().get(UTILIZATION_LEVEL_HIGH);
-        return tagToBeRemoved != null
-                && tagToBeRemoved.equals(TRUE_VALUE_STRING);
-    }
-
-    private boolean hasNoPressuredTag(final PipelineRun run) {
-        return run.getTags().get(UTILIZATION_LEVEL_HIGH) == null;
-    }
-
-    private PipelineRun removePressuredTagFromRun(final PipelineRun run) {
-        run.getTags().remove(UTILIZATION_LEVEL_HIGH);
-        return run;
-    }
-
-    private PipelineRun addPressuredTagToRun(final PipelineRun run) {
-        run.getTags().put(UTILIZATION_LEVEL_HIGH, TRUE_VALUE_STRING);
-        return run;
-=======
         final Set<Long> listOfRunsIdToNotify = runsToNotify
                 .parallelStream()
                 .map(p -> p.getLeft().getId())
@@ -228,7 +180,6 @@
                 .filter(isToBeNotified.negate())
                 .map(r -> r.inverseTagForRun(UTILIZATION_LEVEL_HIGH, TRUE_VALUE_STRING));
         return Stream.concat(runsToAddTag, runsToRemoveTag).collect(Collectors.toList());
->>>>>>> 50265c35
     }
 
     private Pair<PipelineRun, Map<ELKUsageMetric, Double>> matchRunAndMetrics(
@@ -265,7 +216,7 @@
         return result;
     }
 
-    private List<PipelineRun> processIdleRuns(final List<PipelineRun> runs) {
+    private void processIdleRuns(final List<PipelineRun> runs) {
         final Map<String, PipelineRun> running = runs.stream()
                 .collect(Collectors.toMap(PipelineRun::getPodId, r -> r));
 
@@ -293,20 +244,6 @@
         final IdleRunAction action = IdleRunAction.valueOf(preferenceManager
                 .getPreference(SystemPreferences.SYSTEM_IDLE_ACTION));
 
-<<<<<<< HEAD
-        final List<PipelineRun> runsToUpdateTags = new ArrayList<>(running.size());
-        final List<PipelineRun> runsToUpdate = processRuns(notProlongedRuns, cpuMetrics,
-                idleCpuLevel, actionTimeout, action, runsToUpdateTags);
-        pipelineRunManager.updatePipelineRunsLastNotification(runsToUpdate);
-        return runsToUpdateTags;
-    }
-
-    private List<PipelineRun> processRuns(Map<String, PipelineRun> running, Map<String, Double> cpuMetrics,
-                                          double idleCpuLevel, int actionTimeout, IdleRunAction action,
-                                          List<PipelineRun> runsToUpdateTags) {
-        List<PipelineRun> runsToUpdate = new ArrayList<>(running.size());
-        List<Pair<PipelineRun, Double>> runsToNotify = new ArrayList<>(running.size());
-=======
         processRuns(notProlongedRuns, cpuMetrics, idleCpuLevel, actionTimeout, action);
     }
 
@@ -315,7 +252,6 @@
         List<PipelineRun> runsToUpdate = new ArrayList<>(running.size());
         List<Pair<PipelineRun, Double>> runsToNotify = new ArrayList<>(running.size());
         final List<PipelineRun> runsToUpdateTags = new ArrayList<>(running.size());
->>>>>>> 50265c35
         for (Map.Entry<String, PipelineRun> entry : running.entrySet()) {
             PipelineRun run = entry.getValue();
             if (run.isNonPause() || isClusterRun(run)) {
@@ -328,22 +264,12 @@
                 double cpuUsageRate = metric / MILLIS / type.getVCPU();
                 if (Precision.compareTo(cpuUsageRate, idleCpuLevel, ONE_THOUSANDTH) < 0) {
                     processIdleRun(run, actionTimeout, action, runsToNotify, runsToUpdate, cpuUsageRate);
-<<<<<<< HEAD
-                    if (run.getTags().put(UTILIZATION_LEVEL_LOW, TRUE_VALUE_STRING) == null) {
-=======
                     if (run.addTag(UTILIZATION_LEVEL_LOW, TRUE_VALUE_STRING)) {
->>>>>>> 50265c35
                         runsToUpdateTags.add(run);
                     }
                 } else if (run.getLastIdleNotificationTime() != null) { // No action is longer needed, clear timeout
                     run.setLastIdleNotificationTime(null);
-<<<<<<< HEAD
-                    final String tagToBeRemoved = run.getTags().remove(UTILIZATION_LEVEL_LOW);
-                    if (tagToBeRemoved != null
-                            && tagToBeRemoved.equals(TRUE_VALUE_STRING)) {
-=======
                     if (run.removeTag(UTILIZATION_LEVEL_LOW, TRUE_VALUE_STRING)) {
->>>>>>> 50265c35
                         runsToUpdateTags.add(run);
                     }
                     runsToUpdate.add(run);
