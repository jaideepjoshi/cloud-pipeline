/*
 * Copyright 2017-2019 EPAM Systems, Inc. (https://www.epam.com/)
 *
 * Licensed under the Apache License, Version 2.0 (the "License");
 * you may not use this file except in compliance with the License.
 * You may obtain a copy of the License at
 *
 *     http://www.apache.org/licenses/LICENSE-2.0
 *
 * Unless required by applicable law or agreed to in writing, software
 * distributed under the License is distributed on an "AS IS" BASIS,
 * WITHOUT WARRANTIES OR CONDITIONS OF ANY KIND, either express or implied.
 * See the License for the specific language governing permissions and
 * limitations under the License.
 */

package com.epam.pipeline.manager.cloud.commands;

public abstract class AbstractClusterCommand extends AbstractCommand {

    public static final String EXECUTABLE = "python";
    protected static final String RUN_ID_PARAMETER = "--run_id";
    protected static final String REGION_PARAMETER = "--region_id";
    protected static final String INTERNAL_IP_PARAMETER = "--internal_ip";
    protected static final String NODE_NAME_PARAMETER = "--node_name";
<<<<<<< HEAD
=======
    protected static final String CLOUD_PARAMETER = "--cloud";
    private static final String ARG_DELIMITER = " ";

    public String getCommand() {
        return buildCommandArguments().stream()
                .collect(Collectors.joining(ARG_DELIMITER));
    }

    protected abstract List<String> buildCommandArguments();
>>>>>>> e03ecd5d
}<|MERGE_RESOLUTION|>--- conflicted
+++ resolved
@@ -16,15 +16,16 @@
 
 package com.epam.pipeline.manager.cloud.commands;
 
-public abstract class AbstractClusterCommand extends AbstractCommand {
+import java.util.List;
+import java.util.stream.Collectors;
+
+public abstract class AbstractClusterCommand {
 
     public static final String EXECUTABLE = "python";
     protected static final String RUN_ID_PARAMETER = "--run_id";
     protected static final String REGION_PARAMETER = "--region_id";
     protected static final String INTERNAL_IP_PARAMETER = "--internal_ip";
     protected static final String NODE_NAME_PARAMETER = "--node_name";
-<<<<<<< HEAD
-=======
     protected static final String CLOUD_PARAMETER = "--cloud";
     private static final String ARG_DELIMITER = " ";
 
@@ -34,5 +35,4 @@
     }
 
     protected abstract List<String> buildCommandArguments();
->>>>>>> e03ecd5d
 }