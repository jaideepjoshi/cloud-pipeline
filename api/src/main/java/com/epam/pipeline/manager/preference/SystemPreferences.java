--- conflicted
+++ resolved
@@ -298,16 +298,13 @@
             new IntPreference("cluster.instance.hdd_extra_multi", 3, CLUSTER_GROUP, isGreaterThan(0));
     public static final IntPreference CLUSTER_DOCKER_EXTRA_MULTI =
             new IntPreference("cluster.docker.extra_multi", 3, CLUSTER_GROUP, isGreaterThan(0));
-<<<<<<< HEAD
-    public static final IntPreference CLUSTER_KUBE_MASTER_PORT =
-            new IntPreference("cluster.kube.master.port", 6443, CLUSTER_GROUP, isGreaterThan(0));
-=======
     public static final IntPreference CLUSTER_MONITORING_ELASTIC_INTERVALS_NUMBER = new IntPreference(
             "cluster.monitoring.elastic.intervals.number", 10, CLUSTER_GROUP, isGreaterThan(0));
     public static final LongPreference CLUSTER_MONITORING_ELASTIC_MINIMAL_INTERVAL = new LongPreference(
             "cluster.monitoring.elastic.minimal.interval", TimeUnit.MILLISECONDS.convert(1, TimeUnit.MINUTES),
             CLUSTER_GROUP, isGreaterThan(0L));
->>>>>>> 3f6f1820
+    public static final IntPreference CLUSTER_KUBE_MASTER_PORT =
+            new IntPreference("cluster.kube.master.port", 6443, CLUSTER_GROUP, isGreaterThan(0));
 
     //LAUNCH_GROUP
     public static final StringPreference LAUNCH_CMD_TEMPLATE = new StringPreference("launch.cmd.template",
