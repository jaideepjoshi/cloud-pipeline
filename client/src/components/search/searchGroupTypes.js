/*
 * Copyright 2017-2019 EPAM Systems, Inc. (https://www.epam.com/)
 *
 * Licensed under the Apache License, Version 2.0 (the "License");
 * you may not use this file except in compliance with the License.
 * You may obtain a copy of the License at
 *
 *     http://www.apache.org/licenses/LICENSE-2.0
 *
 * Unless required by applicable law or agreed to in writing, software
 * distributed under the License is distributed on an "AS IS" BASIS,
 * WITHOUT WARRANTIES OR CONDITIONS OF ANY KIND, either express or implied.
 * See the License for the specific language governing permissions and
 * limitations under the License.
 */

import {SearchItemTypes} from '../../models/search';

const countString = (key, localizationFn, count = 0, plural) =>
  count === 0 || count === null
  ? `${localizationFn(key)}${plural === undefined ? 's' : plural}`
  : (
    count > 1
      ? `${count} ${localizationFn(key.toLowerCase())}${plural === undefined ? 's' : plural}`
      : `${count} ${localizationFn(key.toLowerCase())}`
  );

const titleFn = (key, pluralStr) =>
  (localizationFn) =>
    (count = 0) =>
      countString(key, localizationFn, count, pluralStr);

export const SearchGroupTypes = {
  folder: {
    types: [SearchItemTypes.folder, SearchItemTypes.metadataEntity],
    icon: 'folder',
    title: titleFn('Folder')
  },
  pipeline: {
    types: [SearchItemTypes.pipeline, SearchItemTypes.configuration, SearchItemTypes.pipelineCode],
    icon: 'fork',
    title: titleFn('Pipeline')
  },
  run: {
    types: [SearchItemTypes.run],
    icon: 'play-circle',
    title: titleFn('Run')
  },
  tool: {
    types: [SearchItemTypes.tool, SearchItemTypes.dockerRegistry, SearchItemTypes.toolGroup],
    icon: 'tool',
    title: titleFn('Tool')
  },
  storage: {
    types: [
<<<<<<< HEAD
      SearchItemTypes.s3File,
      SearchItemTypes.s3Bucket,
      SearchItemTypes.NFSFile,
      SearchItemTypes.NFSBucket,
      SearchItemTypes.gsFile,
      SearchItemTypes.gsStorage
=======
      SearchItemTypes.azFile,
      SearchItemTypes.azStorage,
      SearchItemTypes.s3File,
      SearchItemTypes.s3Bucket,
      SearchItemTypes.NFSFile,
      SearchItemTypes.NFSBucket
>>>>>>> e858b1dc
    ],
    icon: 'file',
    title: titleFn('Data', '')
  },
  issue: {
    types: [SearchItemTypes.issue],
    icon: 'message',
    title: titleFn('Issue')
  }
};<|MERGE_RESOLUTION|>--- conflicted
+++ resolved
@@ -53,21 +53,14 @@
   },
   storage: {
     types: [
-<<<<<<< HEAD
+      SearchItemTypes.azFile,
+      SearchItemTypes.azStorage,
       SearchItemTypes.s3File,
       SearchItemTypes.s3Bucket,
       SearchItemTypes.NFSFile,
       SearchItemTypes.NFSBucket,
       SearchItemTypes.gsFile,
       SearchItemTypes.gsStorage
-=======
-      SearchItemTypes.azFile,
-      SearchItemTypes.azStorage,
-      SearchItemTypes.s3File,
-      SearchItemTypes.s3Bucket,
-      SearchItemTypes.NFSFile,
-      SearchItemTypes.NFSBucket
->>>>>>> e858b1dc
     ],
     icon: 'file',
     title: titleFn('Data', '')
