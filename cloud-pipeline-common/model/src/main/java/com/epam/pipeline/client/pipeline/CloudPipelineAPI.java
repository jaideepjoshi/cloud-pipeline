--- conflicted
+++ resolved
@@ -75,11 +75,9 @@
     String PATH = "path";
     String FROM = "from";
     String TO = "to";
-<<<<<<< HEAD
     String TOOL_ID = "toolId";
-=======
     String REGION_ID = "regionId";
->>>>>>> 29dc7a8a
+
 
     @POST("run/{runId}/status")
     Call<Result<PipelineRun>> updateRunStatus(@Path(RUN_ID) Long runId,
