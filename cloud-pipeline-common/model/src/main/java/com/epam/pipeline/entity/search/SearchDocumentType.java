/*
 * Copyright 2017-2019 EPAM Systems, Inc. (https://www.epam.com/)
 *
 * Licensed under the Apache License, Version 2.0 (the "License");
 * you may not use this file except in compliance with the License.
 * You may obtain a copy of the License at
 *
 *     http://www.apache.org/licenses/LICENSE-2.0
 *
 * Unless required by applicable law or agreed to in writing, software
 * distributed under the License is distributed on an "AS IS" BASIS,
 * WITHOUT WARRANTIES OR CONDITIONS OF ANY KIND, either express or implied.
 * See the License for the specific language governing permissions and
 * limitations under the License.
 */

package com.epam.pipeline.entity.search;

public enum SearchDocumentType {

    PIPELINE_RUN,
    S3_FILE,
    AZ_BLOB_FILE,
    NFS_FILE,
    GS_FILE,
    S3_STORAGE,
    NFS_STORAGE,
<<<<<<< HEAD
    GS_STORAGE,
=======
    AZ_BLOB_STORAGE,
>>>>>>> e858b1dc
    TOOL,
    DOCKER_REGISTRY,
    TOOL_GROUP,
    FOLDER,
    CONFIGURATION,
    PIPELINE,
    ISSUE,
    METADATA_ENTITY,
    PIPELINE_CODE
}<|MERGE_RESOLUTION|>--- conflicted
+++ resolved
@@ -25,11 +25,8 @@
     GS_FILE,
     S3_STORAGE,
     NFS_STORAGE,
-<<<<<<< HEAD
+    AZ_BLOB_STORAGE,
     GS_STORAGE,
-=======
-    AZ_BLOB_STORAGE,
->>>>>>> e858b1dc
     TOOL,
     DOCKER_REGISTRY,
     TOOL_GROUP,
